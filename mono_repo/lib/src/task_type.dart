// Copyright (c) 2022, the Dart project authors.  Please see the AUTHORS file
// for details. All rights reserved. Use of this source code is governed by a
// BSD-style license that can be found in the LICENSE file.

import 'basic_config.dart';
import 'commands/github/action_info.dart';
import 'commands/github/overrides.dart';
import 'commands/github/step.dart';
<<<<<<< HEAD
import 'github_config.dart';
=======
import 'coverage_processor.dart';
>>>>>>> 53aa5b2a
import 'package_flavor.dart';

abstract class TaskType implements Comparable<TaskType> {
  static const command = _CommandTask();
  const factory TaskType.githubAction(GitHubActionConfig config) =
      _GitHubActionTaskType;

  static const _values = <TaskType>[
    _FormatTask(),
    _AnalyzeTask(),
    _TestTask(),
    command,
    _TestWithCoverageTask(),
  ];

  final String name;

  Iterable<String> get alternates => const Iterable.empty();

  const TaskType._(this.name);

  List<String> commandValue(PackageFlavor flavor, String? args);

  String toJson() => name;

  @override
  String toString() => name;

  @override
  int compareTo(TaskType other) => name.compareTo(other.name);

  Iterable<Step> get beforeAllSteps => const Iterable.empty();

  Iterable<Step> afterEachSteps(
    String packageDirectory,
    BasicConfiguration config,
  ) =>
      const Iterable.empty();

  GitHubActionOverrides? get overrides => null;

  static Iterable<String> get allowedTaskNames sync* {
    for (var val in TaskType._values) {
      yield val.name;
      yield* val.alternates;
    }
    yield _GitHubActionTaskType._name;
  }

  static final prettyTaskList = [
    ...TaskType._values.map((t) => '`${t.name}`'),
    '`${_GitHubActionTaskType._name}`',
  ].join(', ');

  static TaskType taskFromName(String input) => TaskType._values.singleWhere(
        (element) =>
            element.name == input || element.alternates.contains(input),
      );
}

/// Special [Exception] type used to convey error state that can be caught and
/// re-thrown with more context.
class InvalidTaskConfigException implements Exception {
  final String message;

  const InvalidTaskConfigException(this.message);
}

class _FormatTask extends TaskType {
  const _FormatTask() : super._('format');

  @override
  List<String> commandValue(PackageFlavor flavor, String? args) => [
        'dart format',
        (args == null || args == 'sdk')
            ? '--output=none --set-exit-if-changed .'
            : args,
      ];

  @override
  Iterable<String> get alternates => const {'dartfmt'};
}

class _AnalyzeTask extends TaskType {
  const _AnalyzeTask() : super._('analyze');

  @override
  List<String> commandValue(PackageFlavor flavor, String? args) => [
        flavor == PackageFlavor.dart ? 'dart analyze' : 'flutter analyze',
        if (args != null) args
      ];

  @override
  Iterable<String> get alternates => const {'dartanalyzer'};
}

class _TestTask extends TaskType {
  const _TestTask() : super._('test');

  @override
  List<String> commandValue(PackageFlavor flavor, String? args) => [
        flavor == PackageFlavor.dart ? 'dart test' : 'flutter test',
        if (args != null) args,
      ];
}

class _CommandTask extends TaskType {
  const _CommandTask() : super._('command');

  @override
  List<String> commandValue(PackageFlavor flavor, String? args) => [args!];
}

class _TestWithCoverageTask extends TaskType {
  static int _count = 0;

  const _TestWithCoverageTask() : super._('test_with_coverage');

  @override
  List<String> commandValue(PackageFlavor flavor, String? args) {
    if (flavor == PackageFlavor.flutter) {
      throw const InvalidTaskConfigException(
        'Code coverage tests are not supported with Flutter.',
      );
    }
    return [
      'dart',
      'pub',
      'global',
      'run',
      'coverage:test_with_coverage',
      if (args != null) ...['--', args],
    ];
  }

  @override
  Iterable<Step> get beforeAllSteps => [
        Step.run(
          name: 'Activate package:coverage',
          // Requiring the latest version of pkg:coverage as the when this
          // feature was added.
          run: "dart pub global activate coverage '>=1.5.0'",
        ),
      ];

  @override
  Iterable<Step> afterEachSteps(
    String packageDirectory,
    BasicConfiguration config,
  ) {
    final countString = (_count++).toString().padLeft(2, '0');
    return [
<<<<<<< HEAD
      ActionInfo.coveralls.usage(
        name: 'Upload coverage to Coveralls',
        withContent: {
          // https://docs.github.com/en/actions/security-guides/automatic-token-authentication#using-the-github_token-in-a-workflow
          'github-token': r'${{ secrets.GITHUB_TOKEN }}',
          'path-to-lcov': '$packageDirectory/coverage/lcov.info',
          'flag-name': 'coverage_$countString',
          'parallel': 'true',
        },
      ),
=======
      if (config.coverageProcessors.contains(CoverageProcessor.coveralls))
        ActionInfo.coveralls.usage(
          name: 'Upload coverage to Coveralls',
          withContent: {
            // https://docs.github.com/en/actions/security-guides/automatic-token-authentication#using-the-github_token-in-a-workflow
            'github-token': r'${{ secrets.GITHUB_TOKEN }}',
            'path-to-lcov': '$packageDirectory/coverage/lcov.info',
            'flag-name': 'coverage_$countString',
            'parallel': true,
          },
        ),
      if (config.coverageProcessors.contains(CoverageProcessor.codecov))
        ActionInfo.codecov.usage(
          withContent: {
            'files': '$packageDirectory/coverage/lcov.info',
            'fail_ci_if_error': true,
            'name': 'coverage_$countString',
          },
        ),
>>>>>>> 53aa5b2a
    ];
  }
}

class _GitHubActionTaskType extends TaskType {
  const _GitHubActionTaskType(this.overrides) : super._(_name);

  static const _name = 'github_action';

  @override
  final GitHubActionConfig overrides;

  @override
  List<String> commandValue(PackageFlavor flavor, String? args) => [
        if (overrides.run != null) overrides.run!,
      ];
}<|MERGE_RESOLUTION|>--- conflicted
+++ resolved
@@ -6,11 +6,8 @@
 import 'commands/github/action_info.dart';
 import 'commands/github/overrides.dart';
 import 'commands/github/step.dart';
-<<<<<<< HEAD
+import 'coverage_processor.dart';
 import 'github_config.dart';
-=======
-import 'coverage_processor.dart';
->>>>>>> 53aa5b2a
 import 'package_flavor.dart';
 
 abstract class TaskType implements Comparable<TaskType> {
@@ -163,18 +160,6 @@
   ) {
     final countString = (_count++).toString().padLeft(2, '0');
     return [
-<<<<<<< HEAD
-      ActionInfo.coveralls.usage(
-        name: 'Upload coverage to Coveralls',
-        withContent: {
-          // https://docs.github.com/en/actions/security-guides/automatic-token-authentication#using-the-github_token-in-a-workflow
-          'github-token': r'${{ secrets.GITHUB_TOKEN }}',
-          'path-to-lcov': '$packageDirectory/coverage/lcov.info',
-          'flag-name': 'coverage_$countString',
-          'parallel': 'true',
-        },
-      ),
-=======
       if (config.coverageProcessors.contains(CoverageProcessor.coveralls))
         ActionInfo.coveralls.usage(
           name: 'Upload coverage to Coveralls',
@@ -183,18 +168,17 @@
             'github-token': r'${{ secrets.GITHUB_TOKEN }}',
             'path-to-lcov': '$packageDirectory/coverage/lcov.info',
             'flag-name': 'coverage_$countString',
-            'parallel': true,
+            'parallel': 'true',
           },
         ),
       if (config.coverageProcessors.contains(CoverageProcessor.codecov))
         ActionInfo.codecov.usage(
           withContent: {
             'files': '$packageDirectory/coverage/lcov.info',
-            'fail_ci_if_error': true,
+            'fail_ci_if_error': 'true',
             'name': 'coverage_$countString',
           },
         ),
->>>>>>> 53aa5b2a
     ];
   }
 }
